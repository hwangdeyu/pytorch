--- conflicted
+++ resolved
@@ -5481,41 +5481,6 @@
     CUDA: foreach_tensor_add_list__kernel_cuda
 
 - func: _foreach_sub.List(Tensor[] tensors1, Tensor[] tensors2) -> Tensor[]
-<<<<<<< HEAD
-  variants: function
-  dispatch:
-    CPU: foreach_sub_list_kernel_cpu
-    CUDA: foreach_tensor_sub_list_kernel_cuda
-
-- func: _foreach_sub_.List(Tensor[](a!) self, Tensor[] other) -> Tensor[](a!)
-  variants: function
-  dispatch:
-    CPU: foreach_sub_list__kernel_cpu
-    CUDA: foreach_tensor_sub_list__kernel_cuda
-
-- func: _foreach_mul.List(Tensor[] tensors1, Tensor[] tensors2) -> Tensor[]
-  variants: function
-  dispatch:
-    CPU: foreach_mul_list_kernel_cpu
-    CUDA: foreach_tensor_mul_list_kernel_cuda
-
-- func: _foreach_mul_.List(Tensor[](a!) self, Tensor[] other) -> Tensor[](a!)
-  variants: function
-  dispatch:
-    CPU: foreach_mul_list__kernel_cpu
-    CUDA: foreach_tensor_mul_list__kernel_cuda
-
-- func: _foreach_div.List(Tensor[](a!) self, Tensor[] other) -> Tensor[](a!)
-  variants: function
-  dispatch:
-    CPU: foreach_div_list_kernel_cpu
-    CUDA: foreach_tensor_div_list_kernel_cuda
-
-- func: _foreach_div_.List(Tensor[](a!) self, Tensor[] other) -> Tensor[](a!)
-  variants: function
-  dispatch:
-    CPU: foreach_div_list__kernel_cpu
-=======
   device_guard: False
   variants: function
   dispatch:
@@ -5555,7 +5520,6 @@
   variants: function
   dispatch:
     CPU: foreach_div_list__kernel_fallback
->>>>>>> 7cfbee87
     CUDA: foreach_tensor_div_list__kernel_cuda
 
 - func: _mode(Tensor self, int dim=-1, bool keepdim=False) -> (Tensor, Tensor)
