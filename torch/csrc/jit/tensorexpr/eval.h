--- conflicted
+++ resolved
@@ -830,17 +830,6 @@
 
   TORCH_API void visit(const Intrinsics* v) override {
     auto ty = v->dtype().scalar_type();
-<<<<<<< HEAD
-    switch (ty) {
-#define TYPE_CASE(Type, Name)         \
-  case ScalarType::Name:              \
-    visit_intrinsics_helper<Type>(v); \
-    break;
-      AT_FORALL_SCALAR_TYPES(TYPE_CASE);
-#undef TYPE_CASE
-      default:
-        throw unsupported_dtype();
-=======
     if (v->op_type() == kIsNan) {
       auto inp_dtype = v->params().at(0)->dtype().scalar_type();
       if (inp_dtype == ScalarType::Float) {
@@ -850,13 +839,17 @@
       } else if (inp_dtype == ScalarType::Half) {
         throw unsupported_dtype(); // TODO
       }
-    } else if (ty == ScalarType::Float) {
-      visit_intrinsics_helper<float, float>(v);
-    } else if (ty == ScalarType::Double) {
-      visit_intrinsics_helper<double, double>(v);
     } else {
-      throw unsupported_dtype();
->>>>>>> c20b916c
+      switch (ty) {
+#define TYPE_CASE(Type, Name)               \
+  case ScalarType::Name:                    \
+    visit_intrinsics_helper<Type, Type>(v); \
+    break;
+        AT_FORALL_SCALAR_TYPES(TYPE_CASE);
+#undef TYPE_CASE
+        default:
+          throw unsupported_dtype();
+      }
     }
   }
 
@@ -945,8 +938,10 @@
       case kAbs: {
         // internal tool complains about calling `abs` on unsigned types,
         // the following contraption makes the tool happy
-        using X = std::conditional_t<std::is_unsigned<T>::value, int, T>;
-        return std::is_unsigned<T>::value ? v : std::abs(static_cast<X>(v));
+        using X =
+            std::conditional_t<std::is_unsigned<TInput>::value, int, TInput>;
+        return std::is_unsigned<TInput>::value ? v
+                                               : std::abs(static_cast<X>(v));
       }
       case kExpm1:
         return std::expm1(v);
@@ -976,19 +971,14 @@
         return std::trunc(v);
       case kLgamma:
         return std::lgamma(v);
-<<<<<<< HEAD
       case kFrac: {
-        using X = std::conditional_t<std::is_integral<T>::value, float, T>;
+        using X =
+            std::conditional_t<std::is_integral<TInput>::value, float, TInput>;
         X intpart;
         return std::modf(v, &intpart);
       }
-=======
-      case kFrac:
-        TInput intpart;
-        return std::modf(v, &intpart);
       case kIsNan:
         return std::isnan(v);
->>>>>>> c20b916c
       default:
         throw std::runtime_error("Invalid op_type: " + c10::to_string(op_type));
     }
