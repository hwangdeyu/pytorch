#include <aten/src/ATen/Context.h>
#include <torch/csrc/autograd/edge.h>
#include <torch/csrc/autograd/function.h>
#include <torch/csrc/autograd/generated/variable_factories.h>
#include <torch/csrc/autograd/profiler.h>
#include <torch/csrc/autograd/variable.h>
#include <torch/csrc/jit/custom_operator.h>
#include <torch/csrc/jit/fuser/interface.h>
#include <torch/csrc/jit/graph_executor.h>
#include <torch/csrc/jit/ir.h>
#include <torch/csrc/jit/operator.h>
#include <torch/csrc/jit/script/jit_exception.h>

#include <ATen/ExpandUtils.h>
#include <ATen/WrapDimUtils.h>
#include <ATen/core/ivalue.h>
#include <c10/core/thread_pool.h>
#include <c10/util/SmallVector.h>

#include <algorithm>
#include <exception>
#include <iostream>
#include <limits>
#include <memory>
#include <mutex>
#include <ostream>
#include <stdexcept>
#include <string>
#include <typeinfo>
#include <unordered_map>
#include <unordered_set>
#include <utility>
#include <vector>

namespace torch {
namespace jit {

namespace {

Operation noop(const Node* n) {
  return [](Stack& stack) { return 0; };
}

// using the rules from python_arg_parser FunctionParameter::check
// tensor cannot have grad set, tensor must be 0 dim,
// and if the dest is an int the source must be integral type
void checkImplicitTensorToNum(at::Tensor t, bool toInt) {
  if (autograd::as_variable_ref(t).requires_grad()) {
    throw std::runtime_error(
        "Cannot input a tensor that requires grad as a scalar argument");
  }
  if (t.sizes().size() != 0) {
    throw std::runtime_error(
        "Cannot input a tensor of dimension other than 0 as a scalar argument");
  }
  if (toInt &&
      !isIntegralType(
          autograd::as_variable_ref(t).data().scalar_type())) {
    std::stringstream ss;
    ss << "Cannot input a tensor of type " << t.scalar_type()
       << " as an integral argument";
    throw std::runtime_error(ss.str());
  }
}

template <typename dtype> // int64_t, bool, double
Operation listConstruct(int64_t num_inputs) {
  return [=](Stack& stack) {
    auto inputs = peekSlice(stack, 0, num_inputs, num_inputs);
    std::vector<dtype> vals =
        fmap(inputs, [](const IValue& v) { return v.to<dtype>(); });
    drop(stack, num_inputs);
    push(stack, std::move(vals));
    return 0;
  };
}

static int64_t floordiv(int64_t a, int64_t b) {
  if (b == 0) {
    throw std::runtime_error("division by 0");
  }
  if ((a > 0) == (b > 0)) {
    // simple case, both have same sign
    return a / b;
  } else {
    // in python division rounds down, it doesnt not truncate like in c++
    auto r = lldiv(a, b);
    return (r.rem) ? r.quot - 1 : r.quot;
  }
}

// reference function THPVariable_to in python_variable_methods.cpp
static at::Tensor to_dispatch(
    at::Tensor self,
    c10::optional<at::Device> device,
    c10::optional<at::ScalarType> scalarType,
    bool non_blocking,
    bool copy) {
  if (device && device->is_cuda()) {
    at::globalContext().lazyInitCUDA();
  }
  if (!device && !scalarType && !copy) {
    return self;
  } else if (!device) {
    return self.to(*scalarType, non_blocking, copy);
  } else if (!scalarType) {
    return self.to(*device, non_blocking, copy);
  } else {
    return self.to(*device, *scalarType, non_blocking, copy);
  }
}

RegisterOperators reg(
    {Operator(
         prim::FusionGroup,
         [](const Node* node) {
           const auto key = registerFusion(node);
           return [key](Stack& stack) {
             autograd::profiler::RecordFunction record("FusionGroup");
             runFusion(key, stack);
             return 0;
           };
         }),
     Operator(
         "prim::rangelist(int n) -> int[]",
         [](Stack& stack) {
           int64_t n;
           pop(stack, n);
           std::vector<int64_t> elems(n);
           for (int i = 0; i < n; i++) {
             elems[i] = i;
           }
           push(stack, jit::IntList::create(elems));
           return 0;
         }),
     Operator(
         "prim::Bool(Tensor a) -> bool",
         [](Stack& stack) {
           at::Tensor a;
           pop(stack, a);
           push(stack, a.item<int64_t>() != 0);
           return 0;
         }),
     Operator(
         "prim::Bool(int a) -> bool",
         [](Stack& stack) {
           int64_t i;
           pop(stack, i);
           push(stack, (bool)i);
           return 0;
         }),
     Operator(
         "prim::Bool(float a) -> bool",
         [](Stack& stack) {
           double d;
           pop(stack, d);
           push(stack, (bool)d);
           return 0;
         }),
     Operator(
         "prim::Int(Tensor a) -> int",
         [](Stack& stack) {
           at::Tensor a;
           pop(stack, a);
           push(stack, a.item<int64_t>());
           return 0;
         }),
     Operator(
         "prim::Float(Tensor a) -> float",
         [](Stack& stack) {
           at::Tensor a;
           pop(stack, a);
           push(stack, a.item<double>());
           return 0;
         }),
     Operator(
         "prim::ImplicitTensorToNum(Tensor a) -> Scalar",
         [](const Node* node) -> Operation {
           if (node->output()->type() == IntType::get()) {
             return [](Stack& stack) {
               at::Tensor a;
               pop(stack, a);
               checkImplicitTensorToNum(a, /*to int*/ true);
               push(stack, a.item<int64_t>());
               return 0;
             };
           } else {
             return [](Stack& stack) {
               at::Tensor a;
               pop(stack, a);
               checkImplicitTensorToNum(a, /*to int*/ false);
               push(stack, a.item<double>());
               return 0;
             };
           }
         }),
     Operator(
         "prim::NumToTensor(Scalar a) -> Tensor",
         [](Stack& stack) {
           at::Scalar s;
           pop(stack, s);
           push(stack, autograd::make_variable(at::scalar_to_tensor(s)));
           return 0;
         }),
     // note: this op needs to share a name with the Scalar -> Tensor conversion
     // because all _to_tensor conversion have to have the same operator namet
     Operator(
         "prim::NumToTensor(bool a) -> Tensor",
         [](Stack& stack) {
           bool b;
           pop(stack, b);
           push(stack, autograd::make_variable(at::scalar_to_tensor(b)));
           return 0;
         }),
     Operator(
         "prim::Float(int a) -> float",
         [](Stack& stack) {
           int64_t i;
           pop(stack, i);
           push(stack, (float)i);
           return 0;
         }),
     Operator(
         "prim::Int(float a) -> int",
         [](Stack& stack) {
           double d;
           pop(stack, d);
           push(stack, (int64_t)d);
           return 0;
         }),
     Operator(
         "prim::Float(bool a) -> float",
         [](Stack& stack) {
           bool b;
           pop(stack, b);
           push(stack, (float)b);
           return 0;
         }),
     Operator(
         "prim::Int(bool a) -> int",
         [](Stack& stack) {
           bool b;
           pop(stack, b);
           push(stack, (int)b);
           return 0;
         }),
     Operator(
         "prim::Float(str a) -> float",
         [](Stack& stack) {
           auto s = pop(stack).toString();
           if (s->string() == "inf")
             push(stack, std::numeric_limits<double>::infinity());
           else if (s->string() == "-inf")
             push(stack, -std::numeric_limits<double>::infinity());
           else
             AT_ERROR(
                 "Only 'inf' or '-inf' can be cast to a float, but got '",
                 s->string(),
                 "'");
           return 0;
         }),
     Operator(
         "aten::device(str a) -> Device",
         [](Stack& stack) {
           push(stack, c10::Device(pop(stack).toStringRef()));
           return 0;
         }),
     // reference function parse_to_conversion in python_arg_parsing.h
     Operator(
         "aten::to(Tensor(a) self, Device? device, int? dtype=None, bool non_blocking=False, bool copy=False) -> Tensor(a|b)",
         [](Stack& stack) {
           bool non_blocking;
           bool copy;
           pop(stack, non_blocking, copy);
           c10::optional<at::ScalarType> scalarType =
               pop(stack).toOptional<at::ScalarType>();
           c10::optional<c10::Device> device =
               pop(stack).toOptional<c10::Device>();
           at::Tensor self = pop(stack).toTensor();
           push(
               stack,
               to_dispatch(self, device, scalarType, non_blocking, copy));
           return 0;
         }),
     Operator(
         "aten::to(Tensor(a) self, int? dtype=None, bool non_blocking=False, bool copy=False) -> Tensor(a|b)",
         [](Stack& stack) {
           bool non_blocking;
           bool copy;
           pop(stack, non_blocking, copy);
           c10::optional<at::ScalarType> scalarType =
               pop(stack).toOptional<at::ScalarType>();
           c10::optional<c10::Device> device = c10::nullopt;
           at::Tensor self = pop(stack).toTensor();
           push(
               stack,
               to_dispatch(self, device, scalarType, non_blocking, copy));
           return 0;
         }),
     Operator(
         "aten::to(Tensor(a) self, bool non_blocking=False, bool copy=False) -> Tensor(a|b)",
         [](Stack& stack) {
           at::Tensor self;
           bool non_blocking;
           bool copy;
           pop(stack, self, non_blocking, copy);
           c10::optional<c10::Device> device = c10::nullopt;
           c10::optional<at::ScalarType> scalarType = c10::nullopt;
           push(
               stack,
               to_dispatch(self, device, scalarType, non_blocking, copy));
           return 0;
         }),
     Operator(
         "aten::eq(Device a, Device b) -> bool",
         [](Stack& stack) {
           auto a = pop(stack).toDevice();
           auto b = pop(stack).toDevice();
           push(stack, a == b);
           return 0;
         }),
     Operator(
         "prim::device(Tensor a) -> Device",
         [](Stack& stack) {
           push(stack, pop(stack).toTensor().device());
           return 0;
         }),
     Operator(
         "prim::dtype(Tensor a) -> int",
         [](Stack& stack) {
           at::Tensor a;
           pop(stack, a);
           push(stack, static_cast<int64_t>(a.scalar_type()));
           return 0;
         }),
     Operator(
         "prim::requires_grad(Tensor a) -> bool",
         [](Stack& stack) {
           at::Tensor a;
           pop(stack, a);
           push(stack, a.requires_grad());
           return 0;
         }),
     Operator(
         "prim::shape(Tensor a) -> int[]",
         [](Stack& stack) {
           at::Tensor a;
           pop(stack, a);
           push(stack, a.sizes());
           return 0;
         }),
     Operator(
         "prim::is_cuda(Tensor a) -> bool",
         [](Stack& stack) {
           at::Tensor a;
           pop(stack, a);
           push(stack, a.is_cuda());
           return 0;
         }),
     Operator(
         "aten::cpu(Tensor(a) self) -> Tensor(a|b)",
         [](Stack& stack) {
           at::Tensor a;
           pop(stack, a);
           push(stack, a.cpu());
           return 0;
         }),
     Operator(
         "aten::cuda(Tensor(a) self) -> Tensor(a|b)",
         [](Stack& stack) {
           at::Tensor a;
           pop(stack, a);
           push(stack, a.cuda());
           return 0;
         }),
     Operator(
         "prim::AutogradZero() -> Tensor",
         [](const Node* node) {
           return [](Stack& stack) {
             stack.emplace_back(at::Tensor());
             return 0;
           };
         }),
     Operator(
         prim::Print,
         [](const Node* node) {
           size_t num_inputs = node->inputs().size();
           return [num_inputs](Stack& stack) {
             bool first = true;
             for (const IValue& i : last(stack, num_inputs)) {
               if (!first)
                 std::cout << " ";
               first = false;
               std::cout << i;
             }
             drop(stack, num_inputs);
             std::cout << std::endl;
             return 0;
           };
         }),
     Operator(
         prim::BroadcastSizes,
         [](const Node* node) -> Operation {
           size_t num_inputs = node->inputs().size();
           return [num_inputs](Stack& stack) {
             std::vector<int64_t> size;
             size.reserve(8);
             for (size_t i = 0; i < num_inputs; ++i) {
               size = at::infer_size(
                   size, peek(stack, i, num_inputs).toIntList()->elements());
             }
             drop(stack, num_inputs);
             push(stack, std::move(size));
             return 0;
           };
         }),
     Operator(
         prim::ChunkSizes,
         [](const Node* node) -> Operation {
           int64_t raw_dim = node->i(attr::dim);
           int64_t chunks = node->i(attr::chunks);
           return [raw_dim, chunks](Stack& stack) {
             Shared<IntList> sizes_l;
             pop(stack, sizes_l);
             const auto& shape = sizes_l->elements();
             std::vector<int64_t> regular_shape = shape;
             std::vector<int64_t> last_shape = shape;
             int64_t dim = at::maybe_wrap_dim(raw_dim, shape.size());
             AT_CHECK(
                 dim < (int64_t)regular_shape.size(),
                 "Dimension out of range for chunk");
             int64_t split_size = (regular_shape[dim] + chunks - 1) / chunks;
             regular_shape[dim] = split_size;
             if (shape[dim] % chunks == 0) {
               last_shape[dim] = split_size;
             } else {
               int64_t num_splits = std::max<int64_t>(
                   (shape[dim] + split_size - 1) / split_size, 1);
               last_shape[dim] =
                   split_size - (split_size * num_splits - shape[dim]);
               AT_ASSERT(last_shape[dim] >= 0);
             }
             push(stack, std::move(regular_shape));
             push(stack, std::move(last_shape));
             return 0;
           };
         }),
     Operator(
         FunctionSchema(
             "aten::warn",
             {Argument("message", StringType::get()),
              Argument("stacklevel", IntType::get(), c10::nullopt, 2, true)},
             {}),
         [](const Node* node) {
           return [](Stack& stack) {
             drop(stack, 1);
             AT_WARN(pop(stack).toStringRef());
             return 0;
           };
         }),
     Operator(
         "prim::RaiseException(str msg) -> ()",
         [](Stack& stack) {
           throw JITException(pop(stack).toStringRef());
           return 0;
         }),

     Operator(
         "prim::IgnoredPythonOp(...) -> ()",
         [](Stack& stack) {
           throw JITException(
               "This Python function is annotated to be ignored"
               " and cannot be and has not been included in the exported"
               " binary, meaning that it cannot be executed now."
               " Make sure that ignored operations are never executed after"
               " import");
           return 0;
         }),

     // Load x, y
     // loads values from registers onto the stack, the actual callback does
     // nothing since the stack manipulation is already encoded in inst.inputs
     // and inst.outputs
     Operator(prim::Load, noop),
     // x, y = Store
     // stores vales from stack into registers, the actual callback does
     // nothing since the stack manipulation is already encoded in inst.inputs
     // and inst.outputs
     Operator(prim::Store, noop),
     Operator(
         prim::Drop,
         [](const Node* node) {
           auto N = node->inputs().size();
           return [=](Stack& stack) {
             drop(stack, N);
             return 0;
           };
         }),
     Operator(
         c10::onnx::Reshape,
         [](const Node* node) {
           return [=](Stack& stack) {
             at::Tensor input, shape;
             pop(stack, input, shape);
             shape = shape.contiguous();
             AT_ASSERT(shape.ndimension() == 1);
             at::IntArrayRef shape_list(shape.data<int64_t>(), shape.size(0));
             push(stack, input.reshape(shape_list));
             return 0;
           };
         }),
     Operator(
         c10::onnx::Shape,
         [](const Node* node) {
           return [=](Stack& stack) {
             auto t = pop(stack).toTensor();
             at::IntArrayRef sizes = t.sizes();
             auto sizes_tensor = torch::empty(
                 {static_cast<int64_t>(sizes.size())}, at::dtype(at::kLong));
             auto accessor = sizes_tensor.accessor<int64_t, 1>();
             for (size_t i = 0; i < sizes.size(); ++i) {
               accessor[i] = sizes[i];
             }
             stack.emplace_back(sizes_tensor);
             return 0;
           };
         }),
    Operator(
        prim::AutogradAnyNonZero,
        [](const Node* node) {
          size_t num_inputs = node->inputs().size();
          return [=](Stack& stack) {
            bool result = false;
            for (const IValue& t : last(stack, num_inputs)) {
              if (t.toTensor().defined()) {
                result = true;
                break;
              }
            }
            drop(stack, num_inputs);
            stack.emplace_back(result);
            return 0;
          };
        }),
     Operator(
         prim::AutogradAdd,
         [](const Node* node) {
           return [=](Stack& stack) {
             at::Tensor a, b;
             pop(stack, a, b);
             if (!a.defined())
               stack.emplace_back(b);
             else if (!b.defined())
               stack.emplace_back(a);
             else
               stack.emplace_back(a + b);
             return 0;
           };
         }),
     Operator(
         "aten::_grad_sum_to_size(Tensor(a) self, int[] size) -> Tensor(a)",
         [](Stack& stack) {
           at::Tensor self;
           Shared<IntList> desired_sizes;
           pop(stack, self, desired_sizes);
           push(stack, at::sum_to(std::move(self), desired_sizes->elements()));
           return 0;
         }),
     Operator(
         prim::TupleUnpack,
         [](const Node* node) {
           size_t num_elems = node->outputs().size();
           return [=](Stack& stack) {
             auto t = pop(stack).toTuple();
             const auto& elems = t->elements();
             if (elems.size() != num_elems) {
               AT_ERROR(
                   "Expected a tuple of ",
                   num_elems,
                   " elements, but got ",
                   elems.size());
             }
             stack.insert(stack.end(), elems.begin(), elems.end());
             return 0;
           };
         }),
     Operator(
         prim::TupleSlice,
         [](const Node* node) {
           int64_t beg_ind = node->i(attr::beg);
           int64_t end_ind = node->i(attr::end);
           return [=](Stack& stack) {
             auto t = pop(stack).toTuple();
             const auto& elems = t->elements();
             std::vector<IValue> output_elems;
             for (int64_t i = beg_ind; i < end_ind; ++i) {
               output_elems.emplace_back(elems.at(i));
             }
             push(stack, Tuple::create(std::move(output_elems)));
             return 0;
           };
         }),
     Operator(
         prim::TupleIndex,
         [](const Node* node) {
           auto index = node->i(attr::index);
           return [=](Stack& stack) {
             auto tup = pop(stack).toTuple();
             const auto& elems = tup->elements();
             // index is normalized to be positive at compile time
             stack.emplace_back(elems.at(index));
             return 0;
           };
         }),
     Operator(
         prim::TupleConstruct,
         [](const Node* node) {
           size_t num_inputs = node->inputs().size();
           return [=](Stack& stack) {
             std::vector<IValue> elems{
                 std::make_move_iterator(stack.end() - num_inputs),
                 std::make_move_iterator(stack.end())};
             drop(stack, num_inputs);
             push(stack, Tuple::create(std::move(elems)));
             return 0;
           };
         }),
     Operator(
         prim::ConstantChunk,
         [](const Node* node) {
           int64_t chunks = node->i(attr::chunks);
           int64_t dim = node->i(attr::dim);
           auto outputs_used = fmap(node->outputs(), [](const Value* v) {
             return v->uses().size() > 0;
           });
           return [=](Stack& stack) {
             autograd::profiler::RecordFunction record("chunk");
             at::Tensor t;
             pop(stack, t);
             auto result = at::chunk(t, chunks, dim);
             stack.insert(
                 stack.end(),
                 std::make_move_iterator(result.begin()),
                 std::make_move_iterator(result.end()));
             // NB: Chunk can sometimes return a smaller number of outputs.
             int64_t num_results = result.size();
             if (num_results != chunks) {
               if (num_results > chunks) {
                 AT_CHECK(
                     num_results == chunks,
                     "Expected chunk to return ",
                     chunks,
                     " outputs, but got ",
                     num_results);
               }
               for (int64_t i = num_results; i < chunks; ++i) {
                 AT_CHECK(
                     !outputs_used[i],
                     "Expected chunk to return at least ",
                     chunks,
                     " outputs, but got only ",
                     num_results);
                 // We know that the output is unused, so it's ok to push
                 // anything on the stack.
                 stack.emplace_back();
               }
             }
             return 0;
           };
         }),
     Operator(
         prim::ListUnpack,
         [](const Node* node) -> Operation {
           const auto num_outputs = node->outputs().size();
           ListTypePtr lt = node->input()->type()->expect<ListType>();
           if (lt->getElementType() == IntType::get()) {
             return [=](Stack& stack) {
               auto ilist = pop(stack);
               const auto& list = ilist.toIntList()->elements();
               AT_CHECK(
                   list.size() == num_outputs,
                   "Expected ",
                   num_outputs,
                   " elements in a list but found ",
                   list.size());
               stack.insert(stack.end(), list.begin(), list.end());
               return 0;
             };
           } else if (lt->getElementType() == FloatType::get()) {
             return [=](Stack& stack) {
               auto ilist = pop(stack);
               const auto& list = ilist.toDoubleList()->elements();
               AT_CHECK(
                   list.size() == num_outputs,
                   "Expected ",
                   num_outputs,
                   " elements in a list but found ",
                   list.size());
               stack.insert(stack.end(), list.begin(), list.end());
               return 0;
             };
           } else if (lt->getElementType() == TensorType::get()) {
             return [=](Stack& stack) {
               auto ilist = pop(stack);
               const auto& list = ilist.toTensorList()->elements();
               AT_CHECK(
                   list.size() == num_outputs,
                   "Expected ",
                   num_outputs,
                   " elements in a list but found ",
                   list.size());
               stack.insert(stack.end(), list.begin(), list.end());
               return 0;
             };
           } else {
             return [=](Stack& stack) {
               auto glist = pop(stack);
               const auto& list = glist.toGenericList()->elements();
               AT_CHECK(
                   list.size() == num_outputs,
                   "Expected ",
                   num_outputs,
                   " elements in a list but found ",
                   list.size());
               stack.insert(stack.end(), list.begin(), list.end());
               return 0;
             };
           }
         }),
     Operator(
         prim::ListConstruct,
         [](const Node* node) -> Operation {
           const auto num_inputs = node->inputs().size();
           ListTypePtr lt = node->output()->type()->expect<ListType>();
           if (IntType::get() == lt->getElementType()) {
             return listConstruct<int64_t>(num_inputs);
           } else if (FloatType::get() == lt->getElementType()) {
             return listConstruct<double>(num_inputs);
           } else if (lt->getElementType() == BoolType::get()) {
             return listConstruct<bool>(num_inputs);
           } else if (lt->getElementType()->isSubtypeOf(TensorType::get())) {
             return [=](Stack& stack) {
               const size_t stack_size = stack.size();
               std::vector<at::Tensor> vals;
               vals.reserve(num_inputs);
               for (size_t i = stack_size - num_inputs; i < stack_size; ++i) {
                 vals.emplace_back(std::move(stack[i]).toTensor());
               }
               drop(stack, num_inputs);
               push(stack, std::move(vals));
               return 0;
             };
           } else {
             return [=](Stack& stack) {
               const size_t stack_size = stack.size();
               std::vector<IValue> vals;
               vals.reserve(num_inputs);
               for (size_t i = stack_size - num_inputs; i < stack_size; ++i) {
                 vals.emplace_back(std::move(stack[i]));
               }
               drop(stack, num_inputs);
               push(stack, std::move(vals));
               return 0;
             };
           }
         }),
     Operator(
         prim::DictConstruct,
         [](const Node* node) -> Operation {
           const auto num_inputs = node->inputs().size();
           if (num_inputs % 2 != 0) {
             throw std::runtime_error(
                 "DictConstruct must have an even number of inputs");
           }
           return [=](Stack& stack) {
             c10::ivalue::UnorderedMap vals;
             for (size_t i = 0; i < num_inputs; i += 2) {
               auto val = pop(stack);
               auto key = pop(stack);
               vals[key] = val;
             }
             push(stack, std::move(vals));
             return 0;
           };
         }),
     Operator(
         "aten::_unwrap_optional(t(a)? optional) -> t(a)",
         [](Stack& stack) {
           auto val = pop(stack);
           AT_CHECK(!val.isNone(), "Unwrapping null optional");
           push(stack, val);
           return 0;
         }),
     // This op can be removed in preprocessing before being run in the
     // interpreter (but is currently not removed), even when it is removed it
     // needs to remain a registered op so that constant prop can run.
     Operator("prim::unchecked_unwrap_optional(t(a)? optional) -> t(a)", noop),
     Operator(
         prim::fork,
         [](const Node* node) {
           Code code(node->g(attr::Subgraph));
           int n_inputs = node->inputs().size();
           AT_ASSERT(node->blocks().size() == 0);
           AT_ASSERT(node->hasAttribute(attr::Subgraph));
           return [=](Stack& stack) {
             // Move inputs to a separate stack
             InterpreterState forked_interprester(code);
             InterpreterContinuation continuation(
                 forked_interprester,
                 Stack(stack.end() - n_inputs, stack.end()),
                 autograd::GradMode::is_enabled());
             drop(stack, n_inputs);

             push(stack, forked_interprester.getFuture());

             c10::global_work_queue().run(std::move(continuation));
             return 0;
           };
         }),
     Operator(
         "aten::wait(Future(t) self) -> t",
         [](Stack& stack) {
           auto future = pop(stack).toFuture();
           if (future->completed()) {
             push(stack, future->value());
           } else {
             throw Suspend(future);
           }
           return 0;
         }),
     Operator(
         prim::CreateObject,
         [](const Node* node) {
           const auto type = node->output()->type()->expect<ClassType>();
           const auto name = Symbol::user(type->name());
           const size_t numAttrs = type->numAttributes();
           return [name, numAttrs](Stack& stack) {
             auto userObj = c10::ivalue::Object::create(name, numAttrs);
             push(stack, std::move(userObj));
             return 0;
           };
         }),
     Operator(
         prim::GetAttr,
         [](const Node* node) {
           const auto type = node->input()->type()->expect<ClassType>();
           const auto& field = node->s(attr::name);
           const auto slot = type->getAttributeSlot(field);
           return [slot](Stack& stack) {
             auto userObj = pop(stack).toObject();
             auto value = userObj->getSlot(slot);
             push(stack, std::move(value));
             return 0;
           };
         }),
     Operator(prim::SetAttr, [](const Node* node) {
       const auto type = node->inputs().at(0)->type()->expect<ClassType>();
       const auto& field = node->s(attr::name);
       const auto slot = type->getAttributeSlot(field);
       return [slot](Stack& stack) {
         auto v = pop(stack);
         auto userObj = pop(stack).toObject();
         userObj->setSlot(slot, std::move(v));
         return 0;
       };
     })});

// define implementations for primitive number ops
#define DEFINE_GENERIC_OP(aten_op, int_op, float_op, int_result, float_result) \
  Operator(                                                                    \
      #aten_op "(int a, int b) -> " #int_result,                               \
      [](Stack& stack) {                                                       \
        int64_t a, b;                                                          \
        pop(stack, a, b);                                                      \
        push(stack, int_op);                                                   \
        return 0;                                                              \
      }),                                                                      \
      Operator(                                                                \
          #aten_op "(float a, float b) -> " #float_result, [](Stack& stack) {  \
            double a, b;                                                       \
            pop(stack, a, b);                                                  \
            push(stack, float_op);                                             \
            return 0;                                                          \
          })

#define DEFINE_INT_FLOAT_OP(aten_op, op, result)                           \
  Operator(                                                                \
      #aten_op "(int a, float b) -> " #result,                             \
      [](Stack& stack) {                                                   \
        int64_t a;                                                         \
        double b;                                                          \
        pop(stack, a, b);                                                  \
        push(stack, op);                                                   \
        return 0;                                                          \
      }),                                                                  \
      Operator(#aten_op "(float a, int b) -> " #result, [](Stack& stack) { \
        double a;                                                          \
        int64_t b;                                                         \
        pop(stack, a, b);                                                  \
        push(stack, op);                                                   \
        return 0;                                                          \
      })

#define DEFINE_INT_OP(aten_op, op)                              \
  Operator(#aten_op "(int a, int b) -> int", [](Stack& stack) { \
    int64_t a, b;                                               \
    pop(stack, a, b);                                           \
    push(stack, op); /* NOLINT(hicpp-signed-bitwise) */         \
    return 0;                                                   \
  })

#define DEFINE_BINARY_OP(aten_op, op)             \
  DEFINE_GENERIC_OP(aten_op, op, op, int, float), \
      DEFINE_INT_FLOAT_OP(aten_op, op, float)
#define DEFINE_COMPARISON_OP(aten_op, op)         \
  DEFINE_GENERIC_OP(aten_op, op, op, bool, bool), \
      DEFINE_INT_FLOAT_OP(aten_op, op, bool)
#define DEFINE_BOOL_OP(aten_op, op)                                \
  Operator(#aten_op "(bool a, bool b) -> bool", [](Stack& stack) { \
    bool a, b;                                                     \
    pop(stack, a, b);                                              \
    push(stack, op);                                               \
    return 0;                                                      \
  })

// Convert an python index (which may be negative) into an index usable for a
// C++ container
int64_t normalizeIndex(int64_t idx, int64_t list_size) {
  if (idx < 0) {
    // Handle negative indexing
    idx = list_size + idx;
  }
  return idx;
}

// Equivalent to list.at(idx)
template <typename TList> // something like Shared<IntList>
typename TList::element_type::ElemType& getItem(TList& list, int64_t idx) {
  const int64_t list_size = list->elements().size();
  const int64_t normalized_idx = normalizeIndex(idx, list_size);
  if (normalized_idx < 0 || normalized_idx >= list_size) {
    throw std::out_of_range("list index out of range");
  }
  return list->elements()[normalized_idx];
}

// cannot return a reference to an element in a bool vector
bool getBoolItem(const std::vector<bool>& list, int64_t idx) {
  const int64_t list_size = list.size();
  const int64_t normalized_idx = normalizeIndex(idx, list_size);
  if (normalized_idx < 0 || normalized_idx >= list_size) {
    throw std::out_of_range("list index out of range");
  }
  return list[normalized_idx];
}

template <typename TList, typename TElement>
int listAppend(Stack& stack) {
  TList a;
  TElement el;
  pop(stack, a, el);

  a->elements().push_back(el);
  push(stack, a);

  return 0;
}

template <typename TList>
int listPop(Stack& stack) {
  TList list;
  int64_t idx;
  pop(stack, list, idx);

  auto& elements = list->elements();
  const int64_t list_size = elements.size();
  const int64_t normalized_idx = normalizeIndex(idx, list_size);

  if (list_size == 0) {
    AT_ERROR("pop from empty list");
  }

  push(stack, std::move(getItem(list, idx)));
  elements.erase(elements.begin() + normalized_idx);

  return 0;
}

template <>
int listPop<Shared<BoolList>>(Stack& stack) {
  Shared<BoolList> list;
  int64_t idx;
  pop(stack, list, idx);

  auto& elements = list->elements();
  const int64_t list_size = elements.size();
  const int64_t normalized_idx = normalizeIndex(idx, list_size);

  if (list_size == 0) {
    AT_ERROR("pop from empty list");
  }

  push(stack, getBoolItem(elements, idx));
  elements.erase(elements.begin() + normalized_idx);

  return 0;
}

template <typename TList>
int listClear(Stack& stack) {
  TList a;
  pop(stack, a);

  a->elements().clear();
  return 0;
}

template <typename TList, typename TElement>
int listInsert(Stack& stack) {
  TList list;
  int64_t idx;
  TElement elem;
  pop(stack, list, idx, elem);

  auto& elements = list->elements();
  const int64_t list_size = elements.size();
  const int64_t normalized_idx = normalizeIndex(idx, list_size);

  if (normalized_idx < 0 || normalized_idx >= list_size) {
    if (normalized_idx < 0) {
      elements.insert(elements.begin(), elem);
    } else {
      elements.push_back(elem);
    }
  } else {
    elements.insert(elements.begin() + normalized_idx, elem);
  }

  return 0;
}

template <typename TList, typename TElement>
int listRemove(Stack& stack) {
  TList list;
  TElement elem;
  pop(stack, list, elem);

  auto& elements = list->elements();
  auto pos = std::find(elements.begin(), elements.end(), elem);

  if (pos != elements.end()) {
    elements.erase(pos);
  } else {
    AT_ERROR("list.remove(x): x not in list");
  }

  return 0;
}

template <>
int listRemove<Shared<TensorList>, at::Tensor>(Stack& stack) {
  Shared<TensorList> list;
  at::Tensor elem;
  pop(stack, list, elem);

  auto& elements = list->elements();
  auto pos = std::find_if(
      elements.begin(), elements.end(), [elem](const at::Tensor& b) {
        const auto cmp_result = elem.eq(b);
        return cmp_result.is_nonzero();
      });

  if (pos != elements.end()) {
    elements.erase(pos);
  } else {
    AT_ERROR("list.remove(x): x not in list");
  }

  return 0;
}

template <typename TList, typename TElement>
int listIndex(Stack& stack) {
  TList list;
  TElement elem;
  pop(stack, list, elem);

  auto& elements = list->elements();
  auto pos = std::find(elements.begin(), elements.end(), elem);

  if (pos != elements.end()) {
    push(stack, std::distance(elements.begin(), pos));
  } else {
    AT_ERROR("'", elem, "' is not in list");
  }

  return 0;
}

template <>
int listIndex<Shared<TensorList>, at::Tensor>(Stack& stack) {
  Shared<TensorList> list;
  at::Tensor elem;
  pop(stack, list, elem);

  auto& elements = list->elements();
  auto pos = std::find_if(elements.begin(), elements.end(), [elem](const at::Tensor& b) {
    const auto cmp_result = elem.eq(b);
    return cmp_result.is_nonzero();
  });

  if (pos != elements.end()) {
    push(stack, std::distance(elements.begin(), pos));
  } else {
    AT_ERROR("'", elem, "' is not in list");
  }

  return 0;
}

template <typename TList, typename TElement>
int listCount(Stack& stack) {
  TList list;
  TElement elem;
  pop(stack, list, elem);

  auto& elements = list->elements();
  const int64_t count = std::count(elements.begin(), elements.end(), elem);
  push(stack, count);

  return 0;
}

template <>
int listCount<Shared<TensorList>, at::Tensor>(Stack& stack) {
  Shared<TensorList> list;
  at::Tensor elem;
  pop(stack, list, elem);

  auto& elements = list->elements();
  const int64_t count = std::count_if(elements.begin(), elements.end(), [elem](const at::Tensor& b) {
    const auto cmp_result = elem.eq(b);
    return cmp_result.is_nonzero();
  });
  push(stack, count);

  return 0;
}

template <typename TList>
Operation listExtend(const Node* node) {
  return [](Stack& stack) {
    TList a;
    TList b;
    pop(stack, a, b);

    auto& vec_a = a->elements();
    const auto& vec_b = b->elements();
    vec_a.insert(vec_a.end(), vec_b.cbegin(), vec_b.cend());
    return 0;
  };
}

template <typename TList>
Operation listCopy(const Node* node) {
  return [](Stack& stack) {
    TList list;
    pop(stack, list);

    const auto& vec = list->elements();
    auto out = vec;
    push(stack, out);
    return 0;
  };
}

template <typename T>
int listSelect(Stack& stack) {
  T list;
  int64_t idx;
  pop(stack, list, idx);

  auto element = getItem(list, idx);
  push(stack, std::move(element));
  return 0;
}

// needs specialization because cannot return a pointer to a bool in an array
template <>
int listSelect<Shared<BoolList>>(Stack& stack) {
  Shared<BoolList> list;
  int64_t idx;
  pop(stack, list, idx);

  auto element = getBoolItem(list->elements(), idx);
  push(stack, element);
  return 0;
}

template <typename T>
int listLen(Stack& stack) {
  T a;
  pop(stack, a);

  const int64_t size = a->elements().size();
  push(stack, size);
  return 0;
}

template <typename T>
int listEq(Stack& stack) {
  T a;
  T b;
  pop(stack, a, b);
  push(stack, a->elements() == b->elements() ? true : false);
  return 0;
}

template <typename T>
int listNe(Stack& stack) {
  T a;
  T b;
  pop(stack, a, b);
  push(stack, !(a->elements() == b->elements()));
  return 0;
}

inline bool tensor_list_equal(Shared<TensorList> a, Shared<TensorList> b) {
  if (a->elements().size() != b->elements().size()) {
    return false;
  }

  for (size_t i = 0; i < a->elements().size(); ++i) {
    const auto& a_element = a->elements()[i];
    const auto& b_element = b->elements()[i];
    // This preserves Python's semantics, which uses eq() to compare two
    // elements, then passes the result to bool().
    // see: https://docs.python.org/3.4/reference/datamodel.html#object.__ge__
    const auto cmp_result = a_element.eq(b_element);
    if (!cmp_result.is_nonzero()) {
      return false;
    }
  }

  return true;
}

// Specialization for at::Tensor, since it doesn't define operator==
template <>
int listEq<Shared<TensorList>>(Stack& stack) {
  Shared<TensorList> a;
  Shared<TensorList> b;
  pop(stack, a, b);
  push(stack, tensor_list_equal(a, b));
  return 0;
}

// Specialization for at::Tensor, since it doesn't define operator==
template <>
int listNe<Shared<TensorList>>(Stack& stack) {
  Shared<TensorList> a;
  Shared<TensorList> b;
  pop(stack, a, b);
  push(stack, !tensor_list_equal(a, b));
  return 0;
}

Operation listList(const Node* node) {
  return [=](Stack& stack) {
    // Intentional no-op, needed to match Python semantics for list(iterable),
    // but in JIT these will already be lists
    return 0;
  };
}

template <class TList, class TElement>
int listAdd(Stack& stack) {
  TList a;
  TList b;
  pop(stack, a, b);

  std::vector<TElement> ret;
  const auto total_size = a->elements().size() + b->elements().size();
  ret.reserve(total_size);
  for (const auto& a_element : a->elements()) {
    ret.push_back(a_element);
  }
  for (const auto& b_element : b->elements()) {
    ret.push_back(b_element);
  }

  push(stack, ret);
  return 0;
}

template <class TList, class TElement>
int listMulIntLeft(Stack& stack) {
  TList list;
  int64_t n;
  pop(stack, list, n);

  std::vector<TElement> ret;
  const auto size = list->elements().size() * n;
  ret.reserve(size);

  for (auto i = 0; i < n; i++) {
    for (const auto& e : list->elements()) {
      ret.push_back(e);
    }
  }

  push(stack, ret);
  return 0;
}

template <class TList, class TElement>
int listMulIntRight(Stack& stack) {
  TList list;
  int64_t n;
  pop(stack, n, list);

  std::vector<TElement> ret;
  const auto size = list->elements().size() * n;
  ret.reserve(size);

  for (auto i = 0; i < n; i++) {
    for (const auto& e : list->elements()) {
      ret.push_back(e);
    }
  }

  push(stack, ret);
  return 0;
}

template <typename TList, typename TElement>
int listSlice(Stack& stack) {
  TList list;
  int64_t start;
  int64_t end;
  int64_t step;

  pop(stack, list, start, end, step);
  const int64_t list_size = list->elements().size();

  // clamp start and end to the bounds of the list
  const auto normalized_start =
      std::max((int64_t)0, normalizeIndex(start, list_size));
  const auto normalized_end =
      std::min(list_size, normalizeIndex(end, list_size));

  std::vector<TElement> sliced_list;
  if (normalized_end <= normalized_start) {
    // early exit if the slice is trivially empty
    push(stack, sliced_list);
    return 0;
  }

  sliced_list.reserve(normalized_end - normalized_start);

  for (auto i = normalized_start; i < normalized_end;) {
    sliced_list.push_back(list->elements()[i]);
    i += step;
  }

  push(stack, sliced_list);
  return 0;
}

template <typename TList, typename TElement>
int listSetItem(Stack& stack) {
  TList list;
  int64_t idx;
  TElement value;

  pop(stack, list, idx, value);
  getItem(list, idx) = value;

  push(stack, list);
  return 0;
}

template <>
int listSetItem<Shared<BoolList>, bool>(Stack& stack) {
  Shared<BoolList> list;
  int64_t idx;
  bool value;

  pop(stack, list, idx, value);

  int64_t list_size = list->elements().size();
  auto normalized_idx = normalizeIndex(idx, list_size);
  if (normalized_idx < 0 || normalized_idx >= list_size) {
    throw std::out_of_range("list index out of range");
  }
  list->elements()[normalized_idx] = value;

  push(stack, list);
  return 0;
}

int dictSetItem(Stack& stack) {
  auto value = pop(stack);
  auto idx = pop(stack);
  auto& dict = pop(stack).toGenericDict()->elements();
  dict[idx] = value;
  push(stack, dict);
  return 0;
}

int dictLen(Stack& stack) {
  auto dict = pop(stack).toGenericDictRef();
  push(stack, int64_t(dict.size()));
  return 0;
}

int dictKeys(Stack& stack) {
  auto dict = pop(stack).toGenericDictRef();
  std::vector<IValue> keys;
  keys.reserve(dict.size());
  for (auto item : dict) {
    keys.push_back(item.first);
  }
  push(stack, IValue(keys));
  return 0;
}

int dictValues(Stack& stack) {
  auto dict = pop(stack).toGenericDictRef();
  std::vector<IValue> values;
  values.reserve(dict.size());
  for (auto item : dict) {
    values.push_back(item.second);
  }
  push(stack, IValue(values));
  return 0;
}

int dictIndex(Stack& stack) {
  auto index = pop(stack);
  auto dict = pop(stack).toGenericDict();
  const auto& elems = dict->elements();
  auto value = elems.find(index);
  if (value == elems.end()) {
    AT_ERROR("KeyError: '", index, "'");
  }
  push(stack, value->second);
  return 0;
}

RegisterOperators reg2({

#define DEFINE_STRING_OP(op_name, string_op, result)                \
  Operator(#op_name "(str a, str b) ->" #result, [](Stack& stack) { \
    auto b = pop(stack).toStringRef();                              \
    auto a = pop(stack).toStringRef();                              \
    push(stack, string_op);                                         \
    return 0;                                                       \
  })

    DEFINE_STRING_OP(aten::eq, a == b, bool),
    DEFINE_STRING_OP(aten::ne, a != b, bool),
    DEFINE_STRING_OP(aten::add, a + b, str),
#undef DEFINE_STRING_OP

    // tensor length op (size of 1st dimension)
    Operator(
        "aten::len(Tensor t) -> int",
        [](Stack& stack) {
          at::Tensor t = pop(stack).toTensor();
          if (t.dim() == 0) {
            AT_ERROR("len() of a 0-d tensor");
          }
          push(stack, t.sizes()[0]);
          return 0;
        }),
// Mutable ops for lists containing mutable types.
#define CREATE_MUTABLE_LIST_OPS(decl_type, c_type)                          \
  Operator(                                                                 \
      "aten::select(" decl_type "[](a) list, int idx) -> " decl_type "(*)", \
      listSelect<Shared<c_type>>),                                          \
      Operator(                                                             \
          "aten::append( " decl_type "[](a!) self, " decl_type              \
          "(c) el) -> " decl_type "[](a!)",                                 \
          listAppend<Shared<c_type>, c_type::ElemType>),                    \
      Operator(                                                             \
          "aten::extend(" decl_type "[](a!) self, " decl_type               \
          " [] other) -> ()",                                               \
          listExtend<Shared<c_type>>),                                      \
      Operator(                                                             \
          "aten::copy(" decl_type                                           \
          "[](a) self)"                                                     \
          " -> " decl_type "[]",                                            \
          listCopy<Shared<c_type>>),                                        \
      Operator(                                                             \
          "aten::_set_item(" decl_type "[](a!) l, int idx, " decl_type      \
          " el) -> " decl_type "[](a!)",                                    \
          listSetItem<Shared<c_type>, c_type::ElemType>),                   \
      Operator(                                                             \
          "aten::clear( " decl_type "[](a!) self) -> ()",                   \
          listClear<Shared<c_type>>),                                       \
      Operator(                                                             \
          "aten::insert( " decl_type                                        \
          "[](a!) self, int idx,                 \
          " decl_type " el) -> ()",                                         \
          listInsert<Shared<c_type>, c_type::ElemType>),                    \
      Operator(                                                             \
          "aten::pop(" decl_type                                            \
          "[](a!) self, int idx=-1)                    \
        -> " decl_type "(*)",                                               \
          listPop<Shared<c_type>>)

    CREATE_MUTABLE_LIST_OPS("Tensor", TensorList),

    Operator(
        "aten::remove(Tensor[](a!) self, Tensor el) -> ()",
        listRemove<Shared<TensorList>, at::Tensor>),
    Operator("aten::index(Tensor[] self, Tensor el) -> int",
        listIndex<Shared<TensorList>, at::Tensor>),
    Operator("aten::count(Tensor[] self, Tensor el) -> int",
        listCount<Shared<TensorList>, at::Tensor>),

// Mutable ops for lists containing immutable types.
#define CREATE_IMMUTABLE_LIST_OPS(decl_type, c_type)                   \
  Operator(                                                            \
      "aten::select(" decl_type "[] a, int b) -> " decl_type,          \
      listSelect<Shared<c_type>>),                                     \
      Operator(                                                        \
          "aten::append(" decl_type "[](a!) self, " decl_type          \
          " el) -> " decl_type "[](a!)",                               \
          listAppend<Shared<c_type>, c_type::ElemType>),               \
      Operator(                                                        \
          "aten::extend(" decl_type "[](a!) self, " decl_type          \
          " [] other) -> ()",                                          \
          listExtend<Shared<c_type>>),                                 \
      Operator(                                                        \
          "aten::copy(" decl_type                                      \
          "[](a) self)"                                                \
          " -> " decl_type "[]",                                       \
          listCopy<Shared<c_type>>),                                   \
      Operator(                                                        \
          "aten::_set_item(" decl_type "[](a!) l, int idx, " decl_type \
          " el) -> " decl_type "[](a!)",                               \
          listSetItem<Shared<c_type>, c_type::ElemType>),              \
      Operator(                                                        \
          "aten::clear( " decl_type "[](a!) self) -> ()",              \
          listClear<Shared<c_type>>),                                  \
      Operator(                                                        \
          "aten::insert( " decl_type                                   \
          "[](a!) self, int idx,            \
          " decl_type " el) -> ()",                                    \
          listInsert<Shared<c_type>, c_type::ElemType>),               \
      Operator(                                                        \
          "aten::remove(" decl_type                                    \
          "[](a!) self,                      \
          " decl_type " el) -> ()",                                    \
          listRemove<Shared<c_type>, c_type::ElemType>),               \
      Operator(                                                        \
<<<<<<< HEAD
          "aten::index(" decl_type "[] self,                           \
          " decl_type " el) -> int",                                   \
          listIndex<Shared<c_type>, c_type::ElemType>),                \
      Operator(                                                        \
          "aten::count(" decl_type "[] self,                           \
          " decl_type " el) -> int",                                   \
          listCount<Shared<c_type>, c_type::ElemType>),                \
      Operator(                                                        \
          "aten::pop(" decl_type "[](a!) self, int idx=-1)             \
          -> " decl_type, listPop<Shared<c_type>>)
=======
          "aten::pop(" decl_type                                       \
          "[](a!) self, int idx=-1)             \
          -> " decl_type,                                              \
          listPop<Shared<c_type>>)
>>>>>>> 525fef70

    CREATE_IMMUTABLE_LIST_OPS("int", IntList),
    CREATE_IMMUTABLE_LIST_OPS("float", DoubleList),
    CREATE_IMMUTABLE_LIST_OPS("bool", BoolList),

    // NOTE: this must be after the other list specializations so that operator
    // resolution doesn't pick this up first
    CREATE_MUTABLE_LIST_OPS("t", GenericList),
#undef CREATE_IMMUTABLE_LIST_OPS
#undef CREATE_MUTABLE_LIST_OPS

#define CREATE_LIST_OPS(decl_type, c_type)                                          \
  Operator("aten::len(" decl_type "[] a) -> int", listLen<Shared<c_type>>),         \
      Operator(                                                                     \
          "aten::add(" decl_type "[] a, " decl_type "[] b) -> " decl_type           \
          "[]",                                                                     \
          listAdd<Shared<c_type>, c_type::ElemType>),                               \
      Operator(                                                                     \
          "aten::slice(" decl_type                                                  \
          "[] l, int start, int end=9223372036854775807, int step=1) -> " decl_type \
          "[]",                                                                     \
          listSlice<Shared<c_type>, c_type::ElemType>),                             \
      Operator("aten::list(" decl_type "[] l) -> " decl_type "[]", listList),       \
      Operator(                                                                     \
          "aten::mul(" decl_type "[] l, int n) -> " decl_type "[]",                 \
          listMulIntLeft<Shared<c_type>, c_type::ElemType>),                        \
      Operator(                                                                     \
          "aten::mul(int n, " decl_type "[] l) -> " decl_type "[]",                 \
          listMulIntRight<Shared<c_type>, c_type::ElemType>)

    CREATE_LIST_OPS("int", IntList),
    CREATE_LIST_OPS("float", DoubleList),
    CREATE_LIST_OPS("bool", BoolList),
    CREATE_LIST_OPS("Tensor", TensorList),
    CREATE_LIST_OPS("t", GenericList),
#undef CREATE_LIST_OPS

    Operator("aten::eq(int[] a, int[] b) -> bool", listEq<Shared<IntList>>),
    Operator(
        "aten::eq(float[] a, float[] b) -> bool",
        listEq<Shared<DoubleList>>),
    Operator(
        "aten::eq(Tensor[] a, Tensor[] b) -> bool",
        listEq<Shared<TensorList>>),
    Operator("aten::eq(bool[] a, bool[] b) -> bool", listEq<Shared<BoolList>>),
    Operator("aten::ne(int[] a, int[] b) -> bool", listNe<Shared<IntList>>),
    Operator(
        "aten::ne(float[] a, float[] b) -> bool",
        listNe<Shared<DoubleList>>),
    Operator(
        "aten::ne(Tensor[] a, Tensor[] b) -> bool",
        listNe<Shared<TensorList>>),
    Operator("aten::ne(bool[] a, bool[] b) -> bool", listNe<Shared<BoolList>>),

#define CREATE_COPY_OP(other_type, c_type)                                 \
  Operator(                                                                \
      "aten::copy_(Tensor(a!) self, " #other_type " other) -> Tensor(a!)", \
      [](Stack& stack) {                                                   \
        at::Tensor t;                                                      \
        c_type other;                                                      \
        pop(stack, t, other);                                              \
        std::move(t) = other; /* NOLINT(bugprone-use-after-move) */        \
        push(stack, std::move(t)); /* NOLINT(bugprone-use-after-move) */   \
        return 0;                                                          \
      })

    CREATE_COPY_OP(Tensor, at::Tensor),
    CREATE_COPY_OP(int, int64_t),
    CREATE_COPY_OP(float, double),
#undef CREATE_COPY_OP

    DEFINE_BINARY_OP(aten::add, a + b),
    DEFINE_BINARY_OP(aten::sub, a - b),
    DEFINE_BINARY_OP(aten::mul, a* b),
    DEFINE_BINARY_OP(aten::pow, static_cast<decltype(a)>(pow(a, b))),
    // min and max are in prim:: because there is a difference between
    // the python builtin 'min' and 'torch.min'
    DEFINE_BINARY_OP(prim::min, a < b ? a : b),
    DEFINE_BINARY_OP(prim::max, a > b ? a : b),
    // Pass in two ops for handling int and float separately as % in C++ only
    // works for int The modulus calculation is different between C++ and Python
    // (on negative), we preserve the python behavior as it's more common and
    // match python syntax, hence the conversion.
    DEFINE_GENERIC_OP(
        aten::remainder,
        (b + (a % b)) % b,
        fmod((b + fmod(a, b)), b),
        int,
        float),
    DEFINE_INT_FLOAT_OP(aten::remainder, fmod((b + fmod(a, b)), b), float),

    DEFINE_GENERIC_OP(
        aten::floordiv,
        floordiv(a, b),
        std::floor(a / b),
        int,
        float),
    DEFINE_INT_FLOAT_OP(aten::floordiv, std::floor(a / b), float),

    // only used in loop unrolling, not exposed to end users
    DEFINE_INT_OP(aten::__round_to_zero_floordiv, a / b),

    DEFINE_INT_OP(aten::__and__, a& b),
    DEFINE_INT_OP(aten::__or__, a | b),
    DEFINE_INT_OP(aten::__xor__, a ^ b),

    // NB: This is the python truediv operation
    Operator(
        "aten::div(int a, int b) -> float",
        [](Stack& stack) {
          int64_t a, b;
          pop(stack, a, b);
          push(stack, static_cast<double>(a) / static_cast<double>(b));
          return 0;
        }),
    Operator(
        "aten::div(float a, float b) -> float",
        [](Stack& stack) {
          double a, b;
          pop(stack, a, b);
          push(stack, a / b);
          return 0;
        }),

    Operator(
        "aten::floor(float a) -> int",
        [](Stack& stack) {
          double a;
          pop(stack, a);
          push(stack, static_cast<int64_t>(std::floor(a)));
          return 0;
        }),

    DEFINE_COMPARISON_OP(aten::ne, a != b),
    DEFINE_COMPARISON_OP(aten::eq, a == b),
    DEFINE_COMPARISON_OP(aten::lt, a < b),
    DEFINE_COMPARISON_OP(aten::gt, a > b),
    DEFINE_COMPARISON_OP(aten::le, a <= b),
    DEFINE_COMPARISON_OP(aten::ge, a >= b),

    DEFINE_BOOL_OP(aten::__and__, a&& b),
    DEFINE_BOOL_OP(aten::__or__, a || b),
    DEFINE_BOOL_OP(aten::__xor__, a != b),

    Operator(
        "aten::neg(int self) -> int",
        [](Stack& stack) {
          push(stack, -pop(stack).toInt());
          return 0;
        }),
    Operator(
        "aten::neg(float self) -> float",
        [](Stack& stack) {
          push(stack, -pop(stack).toDouble());
          return 0;
        }),
    Operator(
        "aten::__not__(bool self) -> bool",
        [](Stack& stack) {
          push(stack, !pop(stack).toBool());
          return 0;
        }),
    Operator(
        "aten::__is__(t1 self, t2 obj) -> bool",
        [](Stack& stack) {
          IValue self, obj;
          pop(stack, self, obj);
          push(stack, self.isSameIdentity(obj));
          return 0;
        }),
    Operator(
        "aten::__isnot__(t1 self, t2 obj) -> bool",
        [](Stack& stack) {
          IValue self, obj;
          pop(stack, self, obj);
          push(stack, !self.isSameIdentity(obj));
          return 0;
        }),
    Operator(
        "aten::_tensor_to_list(Tensor self) -> int[]",
        [](Stack& stack) {
          at::Tensor t;
          pop(stack, t);
          std::vector<int64_t> elems;
          elems.reserve(t.size(0));
          for (int i = 0; i < t.size(0); i++) {
            elems.push_back(*t[i].data<int32_t>());
          }
          push(stack, jit::IntList::create(elems));
          return 0;
        }),
    Operator(
        "aten::_list_to_tensor(int[] self) -> Tensor",
        [](Stack& stack) {
          std::vector<int64_t> l;
          pop(stack, l);
          auto t = torch::empty(
              {static_cast<int64_t>(l.size())}, at::dtype(at::kInt));
          for (size_t i = 0; i < l.size(); i++) {
            t[i] = l[i];
          }
          push(stack, t);
          return 0;
        }),
#define CREATE_DICT_OPS(key_type)                                            \
  Operator("aten::len(Dict(" key_type ", t) self) -> int", dictLen),         \
      Operator(                                                              \
          "aten::keys(Dict(" key_type ", t) self) -> " key_type "[](*)",     \
          dictKeys),                                                         \
      Operator(                                                              \
          "aten::values(Dict(" key_type ", t) self) -> t[](*)", dictValues), \
      Operator(                                                              \
          "prim::DictIndex(Dict(" key_type ", t) self, " key_type            \
          " key) -> t(*)",                                                   \
          dictIndex),                                                        \
      Operator(                                                              \
          "aten::_set_item(Dict(" key_type ", t)(a!) l, " key_type           \
          " idx, t v) -> ()",                                                \
          dictSetItem)

    CREATE_DICT_OPS("str"),
    CREATE_DICT_OPS("int"),
    CREATE_DICT_OPS("float"),
#undef CREATE_DICT_OPS
});

// reference: _output_size in torch/nn/functional.py
// size can be none, int or intlist
// scale_factors can be none, float, or floatlist
std::vector<int64_t> _output_size(
    const at::Tensor& input,
    size_t dim,
    const IValue& size,
    const IValue& scale_factors) {
  if (!size.isNone()) {
    if (size.isInt()) {
      std::vector<int64_t> repeated(dim, size.toInt());
      return repeated;
    } else {
      return size.toIntListRef();
    }
  }
  std::vector<double> scale_repeated;
  if (scale_factors.isDouble()) {
    scale_repeated = std::vector<double>(dim, scale_factors.toDouble());
  } else {
    scale_repeated = scale_factors.toDoubleListRef();
  }
  std::vector<int64_t> ret;
  for (size_t i = 0; i < dim; ++i) {
    ret.push_back(std::floor(input.size(i + 2) * scale_repeated[i]));
  }
  return ret;
}

// reference: interpolate in torch/nn/functional.py
// size can be none, int or intlist
// scale_factors can be none, float, or floatlist
at::Tensor interpolate(
    const at::Tensor& input,
    const IValue& size,
    const IValue& scale_factors,
    const std::string& mode,
    c10::optional<bool> align_corners) {
  if ((mode == "nearest" || mode == "area")) {
    if (align_corners != c10::nullopt) {
      throw std::runtime_error(
          "align_corners option can only be set with the "
          "interpolating modes: linear | bilinear | bicubic | trilinear");
    }
  } else {
    if (align_corners == c10::nullopt) {
      AT_WARN(
          "Default upsampling behavior when mode=",
          mode,
          " is changed "
          "to align_corners=False since 0.4.0. Please specify align_corners=True "
          "if the old behavior is desired. See the documentation of nn.Upsample for details");
      align_corners = false;
    }
  }

  auto input_dim = input.dim();
  if (input_dim == 3 && mode == "nearest")
    return at::upsample_nearest1d(
        input, _output_size(input, 1, size, scale_factors));
  if (input_dim == 4 && mode == "nearest")
    return at::upsample_nearest2d(
        input, _output_size(input, 2, size, scale_factors));
  if (input_dim == 5 && mode == "nearest")
    return at::upsample_nearest3d(
        input, _output_size(input, 3, size, scale_factors));
  if (input_dim == 3 && mode == "area")
    return at::adaptive_avg_pool1d(
        input, _output_size(input, 1, size, scale_factors));
  if (input_dim == 4 && mode == "area")
    return at::adaptive_avg_pool2d(
        input, _output_size(input, 2, size, scale_factors));
  if (input_dim == 5 && mode == "area")
    return at::adaptive_avg_pool3d(
        input, _output_size(input, 3, size, scale_factors));
  if (input_dim == 3 && mode == "linear")
    return at::upsample_linear1d(
        input, _output_size(input, 1, size, scale_factors), *align_corners);
  if (input_dim == 3 && mode == "bilinear")
    throw std::runtime_error("Got 3D input, but bilinear mode needs 4D input");
  if (input_dim == 3 && mode == "bicubic")
    throw std::runtime_error("Got 3D input, but bicubic mode needs 4D input");
  if (input_dim == 3 && mode == "trilinear")
    throw std::runtime_error("Got 3D input, but trilinear mode needs 5D input");
  if (input_dim == 4 && mode == "linear")
    throw std::runtime_error("Got 4D input, but linear mode needs 3D input");
  if (input_dim == 4 && mode == "bilinear")
    return at::upsample_bilinear2d(
        input, _output_size(input, 2, size, scale_factors), *align_corners);
  if (input_dim == 4 && mode == "bicubic")
    return at::upsample_bicubic2d(
        input, _output_size(input, 2, size, scale_factors), *align_corners);
  if (input_dim == 4 && mode == "trilinear")
    throw std::runtime_error("Got 4D input, but trilinear mode needs 5D input");
  if (input_dim == 5 && mode == "linear")
    throw std::runtime_error("Got 5D input, but linear mode needs 3D input");
  if (input_dim == 5 && mode == "bilinear")
    throw std::runtime_error("Got 5D input, but bilinear mode needs 4D input");
  if (input_dim == 5 && mode == "bicubic")
    throw std::runtime_error("Got 5D input, but bicubic mode needs 4D input");
  if (input_dim == 5 && mode == "trilinear")
    return at::upsample_trilinear3d(
        input, _output_size(input, 3, size, scale_factors), *align_corners);

  AT_ERROR(
      "Input Error: Only 3D, 4D and 5D input Tensors supported",
      " (got ",
      input_dim,
      "D) for the modes: nearest | linear | bilinear | trilinear",
      " (got ",
      mode,
      ") ");
}

Operation interpolate_op(const Node* n) {
  return [](Stack& stack) {
    at::Tensor input;
    IValue size;
    IValue scale_factors;
    std::string mode;
    IValue align_corners;
    pop(stack, input, size, scale_factors, mode, align_corners);
    at::Tensor res = interpolate(
        input, size, scale_factors, mode, align_corners.toOptional<bool>());
    push(stack, res);
    return 0;
  };
}

// interpolate takes in float & float[] for scale factor
// upsample takes in int & int[], so convert the ints to floats before
// passing on to the interpolate op
IValue convert_scale_factor_to_double(const IValue& int_ivalue) {
  IValue scale_factor_double;
  if (int_ivalue.isInt()) {
    scale_factor_double = static_cast<double>(int_ivalue.toInt());
  } else if (int_ivalue.isIntList()) {
    auto int_list = int_ivalue.toIntListRef();
    std::vector<double> double_vec(int_list.begin(), int_list.end());
    scale_factor_double = double_vec;
  } else if (int_ivalue.isNone()) {
    return IValue();
  } else {
    std::stringstream ss;
    ss << "Expecting optional int or int list arg for scale factor, got"
       << int_ivalue;
    throw std::runtime_error(ss.str());
  }
  return scale_factor_double;
}

Operation upsample_nearest_op(const Node* n) {
  return [](Stack& stack) {
    at::Tensor input;
    IValue size;
    IValue scale_factor_int;
    pop(stack, input, size, scale_factor_int);
    IValue scale_factor_double =
        convert_scale_factor_to_double(scale_factor_int);
    at::Tensor res =
        interpolate(input, size, scale_factor_double, "nearest", c10::nullopt);
    push(stack, res);
    return 0;
  };
}

Operation upsample_op(const Node* n) {
  return [](Stack& stack) {
    at::Tensor input;
    IValue size;
    IValue scale_factor_int;
    std::string mode;
    IValue align_corners;
    pop(stack, input, size, scale_factor_int, mode, align_corners);
    IValue scale_factor_double =
        convert_scale_factor_to_double(scale_factor_int);
    at::Tensor res = interpolate(
        input,
        size,
        scale_factor_double,
        mode,
        align_corners.toOptional<bool>());
    push(stack, res);
    return 0;
  };
}

Operation upsample_bilinear_op(const Node* n) {
  return [](Stack& stack) {
    at::Tensor input;
    IValue size;
    IValue scale_factor_int;
    pop(stack, input, size, scale_factor_int);
    IValue scale_factor_double =
        convert_scale_factor_to_double(scale_factor_int);
    at::Tensor res =
        interpolate(input, size, scale_factor_double, "bilinear", true);
    push(stack, res);
    return 0;
  };
}

RegisterOperators reg3({
    Operator(
        "aten::__interpolate(Tensor input, int? size = None, float[]? scale_factor = None, str mode = 'nearest', bool? align_corners = None) -> Tensor",
        interpolate_op),
    Operator(
        "aten::__interpolate(Tensor input, int[]? size = None, float[]? scale_factor = None, str mode = 'nearest', bool? align_corners = None) -> Tensor",
        interpolate_op),
    Operator(
        "aten::__interpolate(Tensor input, int? size = None, float? scale_factor = None, str mode = 'nearest', bool? align_corners = None) -> Tensor",
        interpolate_op),
    Operator(
        "aten::__interpolate(Tensor input, int[]? size = None, float? scale_factor = None, str mode = 'nearest', bool? align_corners = None) -> Tensor",
        interpolate_op),

    Operator(
        "aten::__upsample_nearest(Tensor input, int? size = None, int? scale_factor = None) -> Tensor",
        upsample_nearest_op),
    Operator(
        "aten::__upsample_nearest(Tensor input, int[]? size = None, int? scale_factor = None) -> Tensor",
        upsample_nearest_op),

    Operator(
        "aten::__upsample(Tensor input, int? size = None, int? scale_factor = None, str mode = 'nearest', bool? align_corners = None) -> Tensor",
        upsample_op),
    Operator(
        "aten::__upsample(Tensor input, int[]? size = None, int? scale_factor = None, str mode = 'nearest', bool? align_corners = None) -> Tensor",
        upsample_op),

    Operator(
        "aten::__upsample_bilinear(Tensor input, int? size = None, int? scale_factor = None) -> Tensor",
        upsample_bilinear_op),
    Operator(
        "aten::__upsample_bilinear(Tensor input, int[]? size = None, int? scale_factor = None) -> Tensor",
        upsample_bilinear_op),
    Operator(
        "aten::__upsample_bilinear(Tensor input, int? size = None, int[]? scale_factor = None) -> Tensor",
        upsample_bilinear_op),
    Operator(
        "aten::__upsample_bilinear(Tensor input, int[]? size = None, int[]? scale_factor = None) -> Tensor",
        upsample_bilinear_op),

});

at::Tensor leaky_relu(const at::Tensor& tensor, double scalar) {
  return at::leaky_relu(tensor, scalar);
}
at::Tensor cat(const std::vector<at::Tensor>& tensors) {
  return at::cat(tensors);
}

std::string get_first(const std::vector<std::vector<std::string>>& strings) {
  return strings[0][0];
}

static auto reg4 =
    torch::jit::RegisterOperators()
        .op("_test::leaky_relu(Tensor self, float v=0.01) -> Tensor",
            &leaky_relu)
        .op("_test::cat(Tensor[] inputs) -> Tensor", &cat)
        .op("_test::get_first", &get_first);

} // namespace
} // namespace jit
} // namespace torch<|MERGE_RESOLUTION|>--- conflicted
+++ resolved
@@ -1556,7 +1556,6 @@
           " decl_type " el) -> ()",                                    \
           listRemove<Shared<c_type>, c_type::ElemType>),               \
       Operator(                                                        \
-<<<<<<< HEAD
           "aten::index(" decl_type "[] self,                           \
           " decl_type " el) -> int",                                   \
           listIndex<Shared<c_type>, c_type::ElemType>),                \
@@ -1567,12 +1566,6 @@
       Operator(                                                        \
           "aten::pop(" decl_type "[](a!) self, int idx=-1)             \
           -> " decl_type, listPop<Shared<c_type>>)
-=======
-          "aten::pop(" decl_type                                       \
-          "[](a!) self, int idx=-1)             \
-          -> " decl_type,                                              \
-          listPop<Shared<c_type>>)
->>>>>>> 525fef70
 
     CREATE_IMMUTABLE_LIST_OPS("int", IntList),
     CREATE_IMMUTABLE_LIST_OPS("float", DoubleList),
