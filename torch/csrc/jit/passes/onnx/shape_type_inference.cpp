--- conflicted
+++ resolved
@@ -261,18 +261,12 @@
 Node* CloneNodeToGraph(
     Node* n,
     std::shared_ptr<Graph> n_graph,
-<<<<<<< HEAD
-    int opset_version) {
-  auto clone_node =
-      n_graph->createClone(n, [&n_graph, opset_version](Value* v) {
-=======
     const ParamMap& params_dict,
     int opset_version) {
   auto vals_to_params_map =
       buildValueToParamsMap(n->owningGraph()->block(), params_dict);
   auto clone_node =
       n_graph->createClone(n, [&n_graph, &vals_to_params_map, opset_version](Value* v) {
->>>>>>> 2d2b6f2c
         auto v_n = v->node();
         switch (v_n->kind()) {
           case ::c10::onnx::Constant: {
@@ -290,14 +284,6 @@
             return input;
           }
           default: {
-<<<<<<< HEAD
-            // If the input is not constant, we cannot depend on its value
-            // in shape inference. Set it to graph input in the new graph,
-            // and copy over metadata, such as datatype and shape.
-            auto input = n_graph->addInput();
-            input->copyMetadata(v);
-            return input;
-=======
             if (vals_to_params_map.find(v) != vals_to_params_map.end()) {
               // If the input is a parameter, insert a constant of its value as
               // input.
@@ -314,7 +300,6 @@
               input->copyMetadata(v);
               return input;
             }
->>>>>>> 2d2b6f2c
           }
         }
       });
@@ -492,11 +477,7 @@
   // Create a Graph containing only the single node n.
   // This graph is later converted to ONNX to run shape inference.
   auto n_graph = std::make_shared<Graph>();
-<<<<<<< HEAD
-  auto clone_node = CloneNodeToGraph(n, n_graph, opset_version);
-=======
   auto clone_node = CloneNodeToGraph(n, n_graph, params_dict, opset_version);
->>>>>>> 2d2b6f2c
   n_graph->insertNode(clone_node);
 
   // Register all node outputs as graph outputs.
