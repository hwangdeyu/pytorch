#include <torch/csrc/jit/runtime/static/passes.h>
#include <torch/csrc/jit/passes/subgraph_rewrite.h>

namespace torch {
namespace jit {

void ConcatAddMulReplaceNaNClip(std::shared_ptr<torch::jit::Graph>& graph) {
  // TODO:: check restrictions for inputs; outputs not used elsewhere
  std::string pattern = R"IR(
    graph(%a, %b, %c, %d, %e, %f, %g, %h, %i, %j):
        %y0 = aten::cat(%a, %b)
        %y1 = aten::add(%y0, %c, %d)
        %y2 = aten::mul(%y1, %e)
        %y3 = aten::nan_to_num(%y2, %f, %g, %h)
        %res = aten::clamp(%y3, %i, %j)
        return (%res))IR";
  std::string pattern2 = R"IR(
    graph(%a, %b, %c, %d, %e, %f, %g, %h, %i, %j):
        %y0 = aten::cat(%a, %b)
        %y1 = aten::add(%y0, %c, %d)
        %y2 = aten::mul(%y1, %e)
        %y3 = aten::nan_to_num_(%y2, %f, %g, %h)
        %res = aten::clamp(%y3, %i, %j)
        return (%res))IR";
  std::string fused_pattern = R"IR(
    graph(%a, %b, %c, %d, %e, %f, %g, %h, %i, %j):
        %res = fb::concat_add_mul_replacenan_clip(%c, %e, %a, %i, %j)
        return (%res))IR";

  SubgraphRewriter fuse;
  fuse.RegisterRewritePattern(pattern, fused_pattern);
  fuse.runOnGraph(graph);

  fuse.RegisterRewritePattern(pattern2, fused_pattern);
  fuse.runOnGraph(graph);
}

void CastedBatchOneHotLengths(std::shared_ptr<torch::jit::Graph>& graph) {
  // TODO:: check restrictions for inputs; outputs not used elsewhere
  std::string pattern = R"IR(
    graph(%a, %b, %c, %d, %e, %f, %g):
        %y0 : Tensor = aten::to(%a, %b, %c, %c, %d)
        %y1 : Tensor = fb::batch_one_hot_lengths(%y0, %e, %f)
        %res : Tensor = aten::to(%y1, %g, %c, %c, %d)
        return (%res))IR";
  std::string fused_pattern = R"IR(
    graph(%a, %b, %c, %d, %e, %f, %g):
        %res : Tensor = fb::casted_batch_one_hot_lengths(%a, %e, %f)
        return (%res))IR";
  SubgraphRewriter fuse;
  fuse.RegisterRewritePattern(pattern, fused_pattern);
  fuse.runOnGraph(graph);
}

void ConcatBatchMatMulBatchGather(std::shared_ptr<torch::jit::Graph>& graph) {
  // TODO:: check restrictions for inputs; outputs not used elsewhere
  std::string pattern = R"IR(
    graph(%a, %b, %c, %d, %e, %f):
        %y0 : Tensor = aten::stack(%a, %b)
        %y1 : Tensor = aten::transpose(%y0, %b, %c)
        %y2 : Tensor = aten::bmm(%y0, %y1)
        %y3 : Tensor = aten::flatten(%y2, %d, %e)
        %res : Tensor = aten::index_select(%y3, %b, %f)
        return (%res))IR";
  std::string fused_pattern = R"IR(
    graph(%a, %b, %c, %d, %e, %f):
        %res : Tensor = fb::concat_batch_matmul_batch_gather(%f, %a)
        return (%res))IR";
  SubgraphRewriter fuse;
  fuse.RegisterRewritePattern(pattern, fused_pattern);
  fuse.runOnGraph(graph);
}

<<<<<<< HEAD
=======
void ClipRangesGatherRangesLengthsToOffsets(
    std::shared_ptr<torch::jit::Graph>& graph) {
  // TODO:: check restrictions for inputs; outputs not used elsewhere
  std::string pattern = R"IR(
    graph(%a, %b, %c, %d):
        %y0 : Tensor = fb::clip_ranges(%b, %c)
        %y1 : Tensor, %y2 : Tensor = fb::gather_ranges(%a, %y0)
        %y3 : Tensor = fb::lengths_to_offsets(%y2, %d)
        return (%y3, %y1))IR";
  std::string fused_pattern = R"IR(
    graph(%a, %b, %c, %d):
        %y0 : Tensor, %y1 : Tensor = fb::clip_ranges_gather_lengths_to_offsets(%a, %b, %c, %d)
        return (%y1, %y0))IR";
  SubgraphRewriter fuse;
  fuse.RegisterRewritePattern(pattern, fused_pattern);
  fuse.runOnGraph(graph);
}

void ClipRangesGatherSigridHash(std::shared_ptr<torch::jit::Graph>& graph) {
  // TODO:: check restrictions for inputs; outputs not used elsewhere
  std::string pattern = R"IR(
    graph(%a, %b, %c, %d, %e, %f, %g):
        %y0 : Tensor, %y1 : Tensor = fb::clip_ranges_gather_lengths_to_offsets(%a, %b, %c, %d)
        %y2 : Tensor = fb::sigrid_hash(%y0, %e, %f, %g)
        return (%y2, %y1))IR";
  std::string fused_pattern = R"IR(
    graph(%a, %b, %c, %d, %e, %f, %g):
        %off : Tensor, %out : Tensor = fb::clip_ranges_gather_sigrid_hash_offsets(%b, %a, %c, %e, %f, %g, %d)
        return (%out, %off))IR";
  SubgraphRewriter fuse;
  fuse.RegisterRewritePattern(pattern, fused_pattern);
  fuse.runOnGraph(graph);
}

>>>>>>> 26974e6b
void FuseInferenceOpsForSparseNN(std::shared_ptr<torch::jit::Graph>& graph) {
#ifdef FBCODE_CAFFE2
  ConcatAddMulReplaceNaNClip(graph);
  CastedBatchOneHotLengths(graph);
  ConcatBatchMatMulBatchGather(graph);
<<<<<<< HEAD
=======
  ClipRangesGatherRangesLengthsToOffsets(graph);
  ClipRangesGatherSigridHash(graph);
>>>>>>> 26974e6b
#endif
}

} // namespace jit
} // namespace torch<|MERGE_RESOLUTION|>--- conflicted
+++ resolved
@@ -71,8 +71,6 @@
   fuse.runOnGraph(graph);
 }
 
-<<<<<<< HEAD
-=======
 void ClipRangesGatherRangesLengthsToOffsets(
     std::shared_ptr<torch::jit::Graph>& graph) {
   // TODO:: check restrictions for inputs; outputs not used elsewhere
@@ -107,17 +105,13 @@
   fuse.runOnGraph(graph);
 }
 
->>>>>>> 26974e6b
 void FuseInferenceOpsForSparseNN(std::shared_ptr<torch::jit::Graph>& graph) {
 #ifdef FBCODE_CAFFE2
   ConcatAddMulReplaceNaNClip(graph);
   CastedBatchOneHotLengths(graph);
   ConcatBatchMatMulBatchGather(graph);
-<<<<<<< HEAD
-=======
   ClipRangesGatherRangesLengthsToOffsets(graph);
   ClipRangesGatherSigridHash(graph);
->>>>>>> 26974e6b
 #endif
 }
 
