from .sampler import Sampler, SequentialSampler, RandomSampler, SubsetRandomSampler, WeightedRandomSampler, BatchSampler
from .dataset import (Dataset, IterableDataset, TensorDataset, ConcatDataset, ChainDataset, BufferedShuffleDataset,
                      Subset, random_split)
from .distributed import DistributedSampler
from .dataloader import DataLoader, _DatasetKind, get_worker_info
<<<<<<< HEAD
from .datasets import BatchDataset, CollateDataset
=======
from .datasets import CollateIterableDataset
>>>>>>> 1c959610

__all__ = ['Sampler', 'SequentialSampler', 'RandomSampler',
           'SubsetRandomSampler', 'WeightedRandomSampler', 'BatchSampler',
           'DistributedSampler', 'Dataset', 'IterableDataset', 'TensorDataset',
           'ConcatDataset', 'ChainDataset', 'BufferedShuffleDataset', 'Subset',
           'random_split', 'DataLoader', '_DatasetKind', 'get_worker_info',
<<<<<<< HEAD
           'BatchDataset', 'CollateDataset']
=======
           'CollateIterableDataset']
>>>>>>> 1c959610
<|MERGE_RESOLUTION|>--- conflicted
+++ resolved
@@ -3,19 +3,11 @@
                       Subset, random_split)
 from .distributed import DistributedSampler
 from .dataloader import DataLoader, _DatasetKind, get_worker_info
-<<<<<<< HEAD
-from .datasets import BatchDataset, CollateDataset
-=======
-from .datasets import CollateIterableDataset
->>>>>>> 1c959610
+from .datasets import BatchIterableDataset, CollateIterableDataset
 
 __all__ = ['Sampler', 'SequentialSampler', 'RandomSampler',
            'SubsetRandomSampler', 'WeightedRandomSampler', 'BatchSampler',
            'DistributedSampler', 'Dataset', 'IterableDataset', 'TensorDataset',
            'ConcatDataset', 'ChainDataset', 'BufferedShuffleDataset', 'Subset',
            'random_split', 'DataLoader', '_DatasetKind', 'get_worker_info',
-<<<<<<< HEAD
-           'BatchDataset', 'CollateDataset']
-=======
-           'CollateIterableDataset']
->>>>>>> 1c959610
+           'BatchIterableDataset', 'CollateIterableDataset']