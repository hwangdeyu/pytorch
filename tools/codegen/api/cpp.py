from tools.codegen.model import *
from tools.codegen.api.types import *
from typing import Optional, Sequence, Union, List

# This file describes the translation of JIT schema to the public C++
# API, which is what people use when they call functions like at::add.
#
# Prominent characteristics of the C++ API:
#
#   - dtype, layout, device and pin_memory are collected into
#     a single C++ type TensorOptions  (the native functions API
#     also has this, but tensor options is really most relevant
#     for the C++ API; it makes calling kwarg factory functions
#     pleasant)
#
#   - for 'use_c10_dispatcher: full' functions, optional tensors are
#     represented explicitly using c10::optional
#
#   - defaulting lives here (in fact, the dispatcher is completely
#     oblivious of defaults!)
#
# BTW: policy on name collisions: we try not to have types with
# collisions, but functions are fair game to collide

def name(func: FunctionSchema, *, faithful_name_for_out_overloads: bool = False) -> str:
    name = str(func.name.name)
    if func.is_out_fn():
        if faithful_name_for_out_overloads:
            name += '_outf'
        else:
            name += '_out'

    return name

# Translation of "value types" in JIT schema to C++ API type.  Value
# types look the same no matter if they are argument types or return
# types.  Returns None if the type in question is not a value type.
def valuetype_type(t: Type, *, binds: ArgName) -> Optional[CType]:
    if isinstance(t, BaseType):
        if t.name == BaseTy.Tensor:
            return None
        elif t.name == BaseTy.int:
            return BaseCType('int64_t', binds)
        elif t.name == BaseTy.float:
            return BaseCType('double', binds)
        elif t.name == BaseTy.str:
            return BaseCType('std::string', binds)
        elif t.name in [BaseTy.bool, BaseTy.QScheme, BaseTy.Scalar,
                        BaseTy.ScalarType, BaseTy.Generator, BaseTy.Storage,
                        BaseTy.Layout, BaseTy.Device, BaseTy.MemoryFormat,
                        BaseTy.Dimname, BaseTy.Stream, BaseTy.ConstQuantizerPtr]:
            # These C++ names line up with their schema names
            return BaseCType(t.name.name, binds)
        else:
            raise AssertionError(f"unsupported type: {t}")
    elif isinstance(t, OptionalType):
        elem = valuetype_type(t.elem, binds=binds)
        if elem is None:
            return None
        return OptionalCType(elem)
    elif isinstance(t, ListType):
        if str(t.elem) == 'bool':
            assert t.size is not None
            return BaseCType(f"std::array<bool,{t.size}>", binds)
        else:
            return None
    else:
        raise AssertionError(f"unrecognized type {repr(t)}")

# Translation of types occuring in JIT arguments to a C++ argument type.
def argumenttype_type(t: Type, *, mutable: bool, binds: ArgName) -> CType:
    # If it's a value type, do the value type translation
    r = valuetype_type(t, binds=binds)
    if r is not None:
        return r

    if isinstance(t, BaseType):
        if t.name == BaseTy.Tensor:
            if mutable:
                return MutRefCType(BaseCType('Tensor', binds))
            else:
                return ConstRefCType(BaseCType('Tensor', binds))
        else:
            raise AssertionError(f"base type should have been value type {t}")
    elif isinstance(t, OptionalType):
        if str(t.elem) == 'Tensor':
            if mutable:
                return MutRefCType(BaseCType('Tensor', binds))  # TODO: fix this discrepancy
            else:
<<<<<<< HEAD
                return 'const c10::optional<Tensor>&'
        elem = argumenttype_type(t.elem, mutable=mutable)
        return f"c10::optional<{elem}>"
=======
                if local.use_c10_dispatcher().dispatcher_uses_new_style():
                    return ConstRefCType(OptionalCType(BaseCType('Tensor', binds)))
                else:
                    return ConstRefCType(BaseCType('Tensor', binds))
        elem = argumenttype_type(t.elem, mutable=mutable, binds=binds)
        return OptionalCType(elem)
>>>>>>> 365b6f42
    elif isinstance(t, ListType):
        # TODO: remove these special cases, ArrayRef fallthrough works fine
        # NB: CType throws away ArrayRef structure because it is not currently
        # relevant in translation.  When it becomes relevant, need to add back
        if str(t.elem) == 'int':
            return BaseCType("IntArrayRef", binds)
        elif str(t.elem) == 'Tensor':
            return BaseCType("TensorList", binds)
        elif str(t.elem) == 'Dimname':
            return BaseCType("DimnameList", binds)
        elif str(t.elem) == 'Tensor?':
<<<<<<< HEAD
            return "c10::List<c10::optional<Tensor>>"
        elem = argumenttype_type(t.elem, mutable=mutable)
=======
            if local.use_c10_dispatcher().dispatcher_uses_new_style():
                return BaseCType("c10::List<c10::optional<Tensor>>", binds)
            else:
                return BaseCType("TensorList", binds)
        elem = argumenttype_type(t.elem, mutable=mutable, binds=binds)
>>>>>>> 365b6f42
        # TODO: explicitly qualify namespace here
        return BaseCType(f"ArrayRef<{elem.cpp_type()}>", binds)
    else:
        raise AssertionError(f"unrecognized type {repr(t)}")

# Translate a JIT argument into its C++ type
def argument_type(a: Argument, *, binds: ArgName) -> CType:
    return argumenttype_type(a.type, mutable=a.is_write, binds=binds)

# Translation of a (non-multi) return type from JIT to C++
# NB: if need translations on return types, make this return CType too.  Need to
# take care; ArgName is misnomer now, and inputs are permitted to conflict with outputs
# so need to make sure you don't have trouble
def returntype_type(t: Type, *, mutable: bool) -> str:
    # placeholder is ignored
    r = valuetype_type(t, binds="__placeholder__")
    if r is not None:
        return r.cpp_type()

    if isinstance(t, BaseType):
        if t.name == BaseTy.Tensor:
            if mutable:
                return 'Tensor &'
            else:
                return 'Tensor'
    elif isinstance(t, ListType):
        elem = returntype_type(t.elem, mutable=mutable)
        assert t.size is None, f"fixed size list returns not supported: {t}"
        return f"std::vector<{elem}>"

    raise AssertionError(f"unrecognized return type {t}")

# Translation of a single return to its C++ type
def return_type(r: Return) -> str:
    return returntype_type(r.type, mutable=r.is_write)

# Translation of a full (possibly multi) return from JIT to its C++ type
def returns_type(rs: Sequence[Return]) -> str:
    if len(rs) == 0:
        return 'void'
    elif len(rs) == 1:
        return return_type(rs[0])
    else:
        args = ','.join(map(return_type, rs))
        return f'std::tuple<{args}>'

def return_names(f: NativeFunction) -> Sequence[str]:
    returns: List[str] = []
    for i, r in enumerate(f.func.returns):
        # If we have an inplace function, the return argument is
        # implicitly named self.
        # TODO: Consider incorporating this into the data model
        if f.func.name.name.inplace:
            assert i == 0, "illegal inplace function with multiple returns"
            name = 'self'
        # If we are out function, the name is the name of the
        # corresponding output function (r.name will get recorded
        # in field_name later.)
        elif f.func.is_out_fn():
            name = f.func.arguments.out[i].name
        # If the return argument is explicitly named...
        elif r.name:
            name_conflict = any(r.name == a.name for a in f.func.schema_order_arguments())
            if name_conflict and not f.func.is_out_fn():
                name = f'{r.name}_return'
            else:
                name = r.name
        # If there is no explicit name, we just name the output result,
        # unless it's a multi-return, in which case it's result0,
        # result1, etc (zero-indexed)
        else:
            name = 'result' if len(f.func.returns) == 1 else f'result{i}'
        returns.append(name)
    return returns

JIT_TO_CPP_DEFAULT = {
    'False': 'false',
    'True': 'true',
    'None': 'c10::nullopt',  # UGH this one is type directed
    'Mean': 'at::Reduction::Mean',
    '[]': '{}',
    'contiguous_format': 'MemoryFormat::Contiguous',
    'long': 'at::kLong',
}

# Convert a JIT default into C++ expression representing the default
def default_expr(d: str, t: Type) -> str:
    if d == 'None' and str(t) == 'Tensor?':
        return '{}'
    if isinstance(t, BaseType) and t.name is BaseTy.str:
        # Schema allows single quotes but C++ needs double
        if len(d) >= 2 and d[0] == "'" and d[-1] == "'":
            s = ''
            i = 1
            while i + 1 < len(d):
                if d[i] != '\\':
                    if d[i] == '"':
                        s += '\\"'
                    else:
                        s += d[i]
                    i += 1
                else:
                    if d[i + 1] == "'":
                        s += "'"
                    else:
                        s += d[i:i + 2]
                    i += 2

            return f'"{s}"'

    if isinstance(t, OptionalType):
        if d == 'None':
            return 'c10::nullopt'

        return default_expr(d, t.elem)

    if isinstance(t, ListType):
        if (d.startswith('[') and d.endswith(']')):
            return '{' + d[1:-1] + '}'
        elif t.size is None:
            # NOTE: Sized lists can have scalar defaults
            raise ValueError(f"Expected a list default '[...]' but found: '{d}'")

    return JIT_TO_CPP_DEFAULT.get(d, d)

# Convert an argument into its C++ API form

def argument(
    a: Union[Argument, TensorOptionsArguments, SelfArgument],
    *, method: bool = False, faithful: bool = False,
    has_tensor_options: bool = False
) -> List[Binding]:
    if isinstance(a, Argument):
        binds: ArgName
        if a.name == "memory_format" and has_tensor_options:
            binds = SpecialArgName.possibly_redundant_memory_format
        else:
            binds = a.name
        return [Binding(
            ctype=argument_type(a, binds=binds),
            name=a.name,
            default=default_expr(a.default, a.type) if a.default is not None else None,
            argument=a,
        )]
    elif isinstance(a, TensorOptionsArguments):
        if faithful:
            return argument(a.dtype) + argument(a.layout) + argument(a.device) + argument(a.pin_memory)
        else:
            default = None
            if all(x.default == "None" for x in a.all()):
                default = '{}'
            elif a.dtype.default == "long":
                default = 'at::kLong'  # TODO: this is wrong
            return [Binding(
                ctype=ConstRefCType(BaseCType('TensorOptions', 'options')),
                name='options',
                default=default,
                argument=a,
            )]
    elif isinstance(a, SelfArgument):
        if method:
            # Caller is responsible for installing implicit this in context!
            return []
        else:
            return argument(a.argument)
    else:
        assert_never(a)

def arguments(
    arguments: Arguments,
    *, faithful: bool, method: bool
) -> List[Binding]:
    args: List[Union[Argument, TensorOptionsArguments, SelfArgument]] = []
    if faithful:
        args.extend(arguments.non_out)
        args.extend(arguments.out)
    else:
        args.extend(arguments.out)
        args.extend(arguments.non_out)
    return [
        r.no_default() if faithful else r for a in args
        for r in argument(a, faithful=faithful, method=method, has_tensor_options=arguments.tensor_options is not None)
    ]<|MERGE_RESOLUTION|>--- conflicted
+++ resolved
@@ -87,18 +87,9 @@
             if mutable:
                 return MutRefCType(BaseCType('Tensor', binds))  # TODO: fix this discrepancy
             else:
-<<<<<<< HEAD
-                return 'const c10::optional<Tensor>&'
-        elem = argumenttype_type(t.elem, mutable=mutable)
-        return f"c10::optional<{elem}>"
-=======
-                if local.use_c10_dispatcher().dispatcher_uses_new_style():
-                    return ConstRefCType(OptionalCType(BaseCType('Tensor', binds)))
-                else:
-                    return ConstRefCType(BaseCType('Tensor', binds))
+                return ConstRefCType(OptionalCType(BaseCType('Tensor', binds)))
         elem = argumenttype_type(t.elem, mutable=mutable, binds=binds)
         return OptionalCType(elem)
->>>>>>> 365b6f42
     elif isinstance(t, ListType):
         # TODO: remove these special cases, ArrayRef fallthrough works fine
         # NB: CType throws away ArrayRef structure because it is not currently
@@ -110,16 +101,8 @@
         elif str(t.elem) == 'Dimname':
             return BaseCType("DimnameList", binds)
         elif str(t.elem) == 'Tensor?':
-<<<<<<< HEAD
-            return "c10::List<c10::optional<Tensor>>"
-        elem = argumenttype_type(t.elem, mutable=mutable)
-=======
-            if local.use_c10_dispatcher().dispatcher_uses_new_style():
-                return BaseCType("c10::List<c10::optional<Tensor>>", binds)
-            else:
-                return BaseCType("TensorList", binds)
+            return BaseCType("c10::List<c10::optional<Tensor>>", binds)
         elem = argumenttype_type(t.elem, mutable=mutable, binds=binds)
->>>>>>> 365b6f42
         # TODO: explicitly qualify namespace here
         return BaseCType(f"ArrayRef<{elem.cpp_type()}>", binds)
     else:
