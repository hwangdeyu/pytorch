--- conflicted
+++ resolved
@@ -226,7 +226,20 @@
         }
         judge(expected_event_count, prof)
 
-<<<<<<< HEAD
+    def test_flops(self):
+        model = torch.nn.Sequential(
+            nn.Conv2d(16, 33, 18),
+            nn.ReLU(),
+            nn.Linear(243, 243),
+            nn.ReLU(),
+        )
+        inputs = torch.randn(40, 16, 18, 260)
+        with profiler.profile(record_shapes=True, with_flops=True) as prof:
+            model(inputs)
+        profiler_output = prof.key_averages(group_by_input_shape=True).table(sort_by="cpu_time_total", row_limit=10)
+        print(profiler_output)
+        self.assertIn("FLOPS", profiler_output)
+
     @unittest.skipIf(not kineto_available(), "Kineto is required")
     @unittest.skipIf(not torch.cuda.is_available(), "CUDA is required")
     def test_kineto_profiler_api(self):
@@ -268,21 +281,6 @@
         print(p.key_averages().table(
             sort_by="self_cuda_time_total", row_limit=-1))
 
-=======
-    def test_flops(self):
-        model = torch.nn.Sequential(
-            nn.Conv2d(16, 33, 18),
-            nn.ReLU(),
-            nn.Linear(243, 243),
-            nn.ReLU(),
-        )
-        inputs = torch.randn(40, 16, 18, 260)
-        with profiler.profile(record_shapes=True, with_flops=True) as prof:
-            model(inputs)
-        profiler_output = prof.key_averages(group_by_input_shape=True).table(sort_by="cpu_time_total", row_limit=10)
-        print(profiler_output)
-        self.assertIn("FLOPS", profiler_output)
->>>>>>> b177247c
 
 if __name__ == '__main__':
     run_tests()